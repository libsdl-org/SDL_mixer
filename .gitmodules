--- conflicted
+++ resolved
@@ -37,10 +37,8 @@
 [submodule "external/libgme"]
 	path = external/libgme
 	url = https://github.com/libsdl-org/game-music-emu.git
-<<<<<<< HEAD
+  branch = v0.6.3-SDL
 [submodule "external/StSound"]
 	path = external/StSound
 	url = https://github.com/arnaud-carre/StSound.git
-=======
-	branch = v0.6.3-SDL
->>>>>>> 43799269
+  branch = main