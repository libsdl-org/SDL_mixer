--- conflicted
+++ resolved
@@ -15,12 +15,8 @@
 		639008C92385A822009019FA /* utils.h in Headers */ = {isa = PBXBuildFile; fileRef = 639008C72385A822009019FA /* utils.h */; };
 		639197F1239FE66700F1D8F8 /* mp3utils.c in Sources */ = {isa = PBXBuildFile; fileRef = 639197EF239FE66700F1D8F8 /* mp3utils.c */; };
 		639197F2239FE66700F1D8F8 /* mp3utils.h in Headers */ = {isa = PBXBuildFile; fileRef = 639197F0239FE66700F1D8F8 /* mp3utils.h */; };
-<<<<<<< HEAD
 		63CD6ADC20D52DE20096FB34 /* Opus.framework in Copy Frameworks */ = {isa = PBXBuildFile; fileRef = 630FBD7620D52063009867AB /* Opus.framework */; settings = {ATTRIBUTES = (CodeSignOnCopy, ); }; };
 		63CD6ADD20D52DE90096FB34 /* OpusFile.framework in Copy Frameworks */ = {isa = PBXBuildFile; fileRef = 630FBD7C20D5206E009867AB /* OpusFile.framework */; settings = {ATTRIBUTES = (CodeSignOnCopy, ); }; };
-=======
-		63CD6ADC20D52DE20096FB34 /* Opus.framework in Copy Frameworks */ = {isa = PBXBuildFile; fileRef = 630FBD7620D52063009867AB /* Opus.framework */; };
-		63CD6ADD20D52DE90096FB34 /* OpusFile.framework in Copy Frameworks */ = {isa = PBXBuildFile; fileRef = 630FBD7C20D5206E009867AB /* OpusFile.framework */; };
 		A55577F82672FB1D006C9B88 /* mixer.c in Sources */ = {isa = PBXBuildFile; fileRef = AAE405C11F9607C000EDAF53 /* mixer.c */; };
 		A55577FB2672FB20006C9B88 /* music.c in Sources */ = {isa = PBXBuildFile; fileRef = AAE405CD1F9607C000EDAF53 /* music.c */; };
 		A55577FE2672FB23006C9B88 /* effects_internal.c in Sources */ = {isa = PBXBuildFile; fileRef = AAE405CE1F9607C100EDAF53 /* effects_internal.c */; };
@@ -80,7 +76,6 @@
 		A55578462672FB61006C9B88 /* common.c in Sources */ = {isa = PBXBuildFile; fileRef = AAE883681F97321D007B6569 /* common.c */; };
 		A55578472672FB61006C9B88 /* output.c in Sources */ = {isa = PBXBuildFile; fileRef = AAE8836A1F97321D007B6569 /* output.c */; };
 		A55578482672FB61006C9B88 /* timidity.h in Headers */ = {isa = PBXBuildFile; fileRef = AAE883601F97321C007B6569 /* timidity.h */; };
->>>>>>> 9e6d3d6f
 		AA6021301765383B00662B9C /* modplug.framework in Copy Frameworks */ = {isa = PBXBuildFile; fileRef = AA60212F1765382200662B9C /* modplug.framework */; settings = {ATTRIBUTES = (CodeSignOnCopy, ); }; };
 		AA644290175AA7C900A2125A /* mpg123.framework in Copy Frameworks */ = {isa = PBXBuildFile; fileRef = AA64428E175AA7A500A2125A /* mpg123.framework */; settings = {ATTRIBUTES = (CodeSignOnCopy, ); }; };
 		AA6442D3175B181D00A2125A /* AudioUnit.framework in Frameworks */ = {isa = PBXBuildFile; fileRef = AA6442D2175B181D00A2125A /* AudioUnit.framework */; };
